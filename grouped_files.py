import argparse
from dvuploader import DVUploader, File
import json
from mimetype_description import guess_mime_type, get_mime_type_description
import os
<<<<<<< HEAD
=======
import pandas as pd
>>>>>>> d089e262
import pyDataverse.api
import re
from requests.exceptions import SSLError, ConnectionError
import requests
import shutil
import subprocess
import sys
import time
import zipfile

ZIP_FILE_PATH = '/tmp/ziptests/'
TRACKING_FILE_PATH = ZIP_FILE_PATH + 'uploaded_files.json'

def extract_identifier(filename):
    match = re.search(r'\d+', filename)
    return int(match.group()) if match else None

def round_down(num, divisor):
    return num - (num % divisor)

def round_up(num, divisor):
    if num % divisor == 0:
        return num
    return num + (divisor - num % divisor)

def update_tracking_file(file_path):
    try:
        with open(TRACKING_FILE_PATH, 'r') as file:
            uploaded_files = json.load(file)
    except (FileNotFoundError, json.JSONDecodeError):
        uploaded_files = []

    if file_path not in uploaded_files:
        uploaded_files.append(file_path)
        with open(TRACKING_FILE_PATH, 'w') as file:
            json.dump(uploaded_files, file)
<<<<<<< HEAD

def is_file_uploaded(check_file_name):
    try:
        # If file doesn't exist or is empty, create it with an empty list
        if not os.path.isfile(TRACKING_FILE_PATH) or os.path.getsize(TRACKING_FILE_PATH) == 0:
            with open(TRACKING_FILE_PATH, 'w') as file:
                json.dump([], file)
        # Read the file and check if check_file_name is in the list
        with open(TRACKING_FILE_PATH, 'r') as file:
            uploaded_files = json.load(file)

        # Extract the filename from each path and check if check_file_name matches any
        return any(check_file_name == os.path.basename(file_path) for file_path in uploaded_files)
    except (FileNotFoundError, json.JSONDecodeError):
        return False

def cleanup_storage():
    # https://guides.dataverse.org/en/latest/api/native-api.html#cleanup-storage-of-a-dataset
    dryrun_url = f"{SERVER_URL}/api/datasets/:persistentId/cleanStorage?persistentId={DATASET_PERSISTENT_ID}&dryrun=true"
    headers = {"X-Dataverse-key": DATAVERSE_API_TOKEN}

    # Initial dry run to get the list of files
    response = requests.get(dryrun_url, headers=headers)
    if response.status_code == 200:
        response_data = response.json()
        if 'data' in response_data and 'message' in response_data['data']:
            message = response_data['data']['message']
            # Split the message to extract the "Found" and "Deleted" parts
            found_items = [item.strip() for item in message.split('\nDeleted:')[0].replace('Found: ', '').split(',') if item.strip()]
            deleted_items = [item.strip() for item in message.split('\nDeleted:')[1].split(',') if item.strip()] if '\nDeleted:' in message else []
            found_count = len(found_items)
            deleted_count = len(deleted_items)

            print(f"Files registered: {found_count}")
            print(f"Files not registered and to be cleaned up: {deleted_count}")

            # Bypass the prompt if there are no files to delete
            if deleted_count == 0:
                print("No files to clean up. Exiting.")
                return

            # If there are files to clean up, prompt the user for confirmation
            user_input = input(f"Proceed with cleanup of {deleted_count} files? [y/N]: ").strip().lower()
            if user_input == 'y':
                cleanup_url = f"{SERVER_URL}/api/datasets/:persistentId/cleanStorage?persistentId={DATASET_PERSISTENT_ID}&dryrun=false"
                cleanup_response = requests.get(cleanup_url, headers=headers)
                print(f"Cleaning up {deleted_count} files...")
                if cleanup_response.status_code == 200:
                    print("Cleanup successful.")
                    print(cleanup_response.json())
                else:
                    print("Cleanup failed.")
            else:
                print("Cleanup bypassed.")
        else:
            print("Unexpected response format.")
=======

def is_file_uploaded(check_file_name):
    try:
        # If file doesn't exist or is empty, create it with an empty list
        if not os.path.isfile(TRACKING_FILE_PATH) or os.path.getsize(TRACKING_FILE_PATH) == 0:
            with open(TRACKING_FILE_PATH, 'w') as file:
                json.dump([], file)
        # Read the file and check if check_file_name is in the list
        with open(TRACKING_FILE_PATH, 'r') as file:
            uploaded_files = json.load(file)

        # Extract the filename from each path and check if check_file_name matches any
        return any(check_file_name == os.path.basename(file_path) for file_path in uploaded_files)
    except (FileNotFoundError, json.JSONDecodeError):
        return False

def cleanup_storage():
    # https://guides.dataverse.org/en/latest/api/native-api.html#cleanup-storage-of-a-dataset
    dryrun_url = f"{SERVER_URL}/api/datasets/:persistentId/cleanStorage?persistentId={DATASET_PERSISTENT_ID}&dryrun=true"
    headers = {"X-Dataverse-key": DATAVERSE_API_TOKEN}

    # Initial dry run to get the list of files
    response = requests.get(dryrun_url, headers=headers)
    if response.status_code == 200:
        response_data = response.json()
        if 'data' in response_data and 'message' in response_data['data']:
            message = response_data['data']['message']
            # Split the message to extract the "Found" and "Deleted" parts
            found_items = [item.strip() for item in message.split('\nDeleted:')[0].replace('Found: ', '').split(',') if item.strip()]
            deleted_items = [item.strip() for item in message.split('\nDeleted:')[1].split(',') if item.strip()] if '\nDeleted:' in message else []
            found_count = len(found_items)
            deleted_count = len(deleted_items)

            print(f"Files registered: {found_count}")
            print(f"Files not registered and to be cleaned up: {deleted_count}")

            # Bypass the prompt if there are no files to delete
            if deleted_count == 0:
                print("No files to clean up. Exiting.")
                return

            # If there are files to clean up, prompt the user for confirmation
            user_input = input(f"Proceed with cleanup of {deleted_count} files? [y/N]: ").strip().lower()
            if user_input == 'y':
                cleanup_url = f"{SERVER_URL}/api/datasets/:persistentId/cleanStorage?persistentId={DATASET_PERSISTENT_ID}&dryrun=false"
                cleanup_response = requests.get(cleanup_url, headers=headers)
                print(f"Cleaning up {deleted_count} files...")
                if cleanup_response.status_code == 200:
                    print("Cleanup successful.")
                    print(cleanup_response.json())
                else:
                    print("Cleanup failed.")
            else:
                print("Cleanup bypassed.")
        else:
            print("Unexpected response format.")
    else:
        print("Failed to retrieve the list of files for cleanup.")

def wait_for_200(url, timeout=60, interval=5):
    """
    Check a URL repeatedly until a 200 status code is returned.

    Parameters:
    - url: The URL to check.
    - interval: The time to wait between checks, in seconds.
    - max_attempts: The maximum number of attempts to check the URL (None for unlimited).
    """
    start_time = time.time()
    attempts = 0

    while True:
        date_time = time.strftime("%Y-%m-%d %H:%M:%S", time.localtime())
        try:
            response = requests.get(url)
            if response.status_code == 200:
                print(f"{date_time} Success: Received 200 status code from {url}")
                return True
            elif response.status_code == 403 or "User :guest is not permitted to perform requested action." in response.text:
                # Check for specific error message indicating an invalid API token
                print(f"{date_time} Error: The API token is either empty or isn't valid.")
                return False
            else:
                message = f" {date_time} Warning: Received {response.status_code} status code from {url}. Retrying..."
                print(message, end="\r")
        except requests.RequestException as e:
            message = f" {date_time} An error occurred in wait_for_200(): Request failed: {e}, logging and retrying..."
            print(message, end="\r")
        attempts += 1
        if max_attempts is not None and attempts >= max_attempts:
            message = f" {date_time} An error occurred in wait_for_200(): Reached the maximum number of attempts ({max_attempts}) without success."
            print(message)
            return False

        elapsed_time = time.time() - start_time
        time.sleep(interval)

def s3_direct_upload_file_using_curl(file_info, retry_delay=10):
    """
    Upload files to a Dataverse dataset using curl for S3 direct upload.

    Args:
    - files (list of dicts): List containing file metadata and paths.
    """
    while True:
        # Extract file details
        directory_label = file_info.get('directoryLabel')
        filepath = file_info.get('filepath')
        mime_type = file_info.get('mimeType')
        description = file_info.get('description')
        size = os.path.getsize(filepath)
        # Execute the curl command
        try:
            curl_command_for_file_url = f"curl -H 'X-Dataverse-key:{DATAVERSE_API_TOKEN}' '{SERVER_URL}/api/datasets/:persistentId/uploadurls?persistentId={DATASET_PERSISTENT_ID}&size={size}'"
            upload_to_tmp_output = subprocess.check_output(curl_command_for_file_url, shell=True, text=True)
            data = json.loads(upload_to_tmp_output)

            # Extract the "storageIdentifier", "partSize", and "url" values
            storage_identifier = data['data']['storageIdentifier']
            part_size = data['data']['partSize']
            url = data['data']['url']
            # Execute the curl command and capture the output
            upload_into_s3_url = subprocess.check_output(
                f"curl -i -H 'x-amz-tagging:dv-state=temp' -X PUT -T {filepath} '{url}'",
                shell=True,
                text=True
            )
            # Initialize variables for the values we want to extract
            x_amz_request_id = None
            e_tag = None
            # Split the upload_into_s3_url by new lines and iterate through it to find the desired headers
            for line in upload_into_s3_url.split('\n'):
                if line.startswith('x-amz-request-id:'):
                    x_amz_request_id = line.split(':', 1)[1].strip()
                elif line.startswith('ETag:'):
                    e_tag = line.split(':', 1)[1].strip()
            # Now x_amz_request_id and e_tag variables hold the extracted values
            file_hash = f"{e_tag}"
            # Construct the JSON payload
            payload = {
                'description': f"{description}",
                'directoryLabel': f"{directory_label}",
                'mimeType': f"{mime_type}",
                'contentType': f"{mime_type}",
                'storageIdentifier': f"{storage_identifier}",
                'restrict': 'false',
                'fileName': os.path.basename(filepath),
                'fileSystemName': os.path.basename(filepath),
                'checksum': {'@type': 'MD5', '@value': f"{file_hash}"},
                'categories': [],
                'restrict': False
            }
            payload_str = json.dumps(payload)
            register_files_command = f"curl -X POST -H 'X-Dataverse-key: {DATAVERSE_API_TOKEN}' '{SERVER_URL}/api/datasets/:persistentId/add?persistentId={DATASET_PERSISTENT_ID}' -F 'jsonData={payload_str}'"
            register_files = subprocess.check_output(register_files_command, shell=True, text=True)
            print("curl_command_for_file_url")
            print(curl_command_for_file_url)
            print(f"storageIdentifier: {storage_identifier}")
            print(f"partSize: {part_size}")
            print(f"url: {url}")
            print(f"curl -i -H 'x-amz-tagging:dv-state=temp' -X PUT -T {filepath} '{url}'")
            print("upload_into_s3_url")
            print(upload_into_s3_url)
            print(f"x-amz-request-id: {x_amz_request_id}")
            print(f"ETag/File Hash: {e_tag}")
            print("payload")
            print(payload_str)
            print(register_files_command)
            print(register_files)
        except subprocess.TimeoutExpired:
            print(f"Failed to upload file: {filepath} because of timeout. Error: {e.output}")
            time.sleep(retry_delay)
        except subprocess.CalledProcessError as e:
            print(f"Failed to upload file: {filepath}. Error: {e.output}")
            time.sleep(retry_delay)
        except SSLError as e:
            print(f"An error occurred in s3_direct_upload_file_using_curl(): SSL error: {e}, retrying...")
            time.sleep(retry_delay)
        except ConnectionError as e:
            print(f"An error occurred in s3_direct_upload_file_using_curl(): Connection error: {e}, retrying...")
            time.sleep(retry_delay)
        except Exception as e:
            print(f"An error occurred in s3_direct_upload_file_using_curl(): {e}, retrying...")
            time.sleep(retry_delay)
        else:
            print(f"File uploaded successfully: {filepath}")
            update_tracking_file(filepath)
            time.sleep(retry_delay)
            break

def upload_file_using_dvuploader(files, retry_delay=10):
    """
    Upload files to a Dataverse dataset and keep trying indefinitely upon SSL and connection errors.

    Args:
    - files (list of dicts): List containing file metadata and paths.
    - retry_delay (int): Delay between retries in seconds.
    """
    # Initialize the Dataverse API
    # api = pyDataverse.api.NativeApi(SERVER_URL, DATAVERSE_API_TOKEN)
    while True:
        try:
            # Extract file details
            directory_label = ''
            filepath = files.get('filepath')
            mime_type = files.get('mimeType')
            description = files.get('description')

            # Prepare the metadata for the file
            file_metadata = {
                'description': description,
                "filepath": filepath,
                'mimeType': mime_type,
                'directoryLabel': directory_label,
                'categories': [],
                'restrict': False
            }

            # convert file metadata to a list
            upload_files = [File(**file_metadata)]

            # Make sure the server is ready to accept the file
            wait_for_200(SERVER_URL, timeout=60, interval=5)

            print("Upload starting...")
            print('-' * 40)
            dvuploader = DVUploader(files=upload_files)
            dvuploader.upload(
                api_token=DATAVERSE_API_TOKEN,
                dataverse_url=SERVER_URL,
                persistent_id=DATASET_PERSISTENT_ID,
            )

            time.sleep(retry_delay)
        except SSLError as e:
            time.sleep(retry_delay)
            print(f"An error occurred in upload_file_using_dvuploader(): SSL error: {e}, retrying...")
            time.sleep(5)
        except ConnectionError as e:
            time.sleep(retry_delay)
            print(f"An error occurred in upload_file_using_dvuploader(): Connection error: {e}, retrying...")
            time.sleep(retry_delay)
        except Exception as e:
            print(f"An error occurred in upload_file_using_dvuploader(): {e}, retrying...")
            time.sleep(retry_delay)
        else:
            print(f"File uploaded successfully: {filepath}")
            update_tracking_file(filepath)
            time.sleep(retry_delay)
            break

def remove_zip_files(directory):
    """
    Remove all zip files within a directory.
    """
    for filename in os.listdir(directory):
        if filename.endswith('.zip'):
            filename = os.path.join(directory, filename)
            os.remove(filename)

def process_directory(directory_path, divisor, num_groups, output_json_path, dry_run):
    """
    Process the directory and create groups of files.
    """
    if os.path.isfile(COMPILED_GROUPED_FILES_JSON) and os.path.getsize(COMPILED_GROUPED_FILES_JSON) > 0:
        print(f"Reading existing results from {COMPILED_GROUPED_FILES_JSON}")
        with open(COMPILED_GROUPED_FILES_JSON, 'r') as file:
            results = json.load(file)
        print(f"Found {len(results)} groups")
        if dry_run:
            print("Dry run. No file will be written. Here's the data that would be included:")
            print(json.dumps(results, indent=4))
            return

        # Create the grouped DataFrame from the existing results
        grouped = pd.DataFrame(results)

        # Check if the 'Range' column has the correct format
        if pd.api.types.is_string_dtype(grouped['Range']):
            # Filter out rows with null or empty 'Range' values
            grouped = grouped[grouped['Range'].notnull() & (grouped['Range'] != '')]

            # Extract 'Rounded_Min' and 'Rounded_Max' using regular expressions
            grouped[['Rounded_Min', 'Rounded_Max']] = grouped['Range'].str.extract(r'^(\d+)-(\d+)$', expand=True).astype(int)
            grouped = grouped[['Group', 'Filenames', 'Rounded_Min', 'Rounded_Max']]
        else:
            print("Error: The 'Range' column is not of string type. Exiting.")
            sys.exit(1)

        results = [{
            'Group': row['Group'],
            'Range': f"{row['Rounded_Min']}-{row['Rounded_Max']}",
            'Filenames': row['Filenames']
        } for _, row in grouped.iterrows()]
        with open(COMPILED_GROUPED_FILES_JSON, 'w') as file:
            json.dump(results, file, indent=4)
        print(f"Output has been written to {COMPILED_GROUPED_FILES_JSON}")

    if not dry_run:
        for index, row in grouped.iterrows():
            zip_filename = f"group_{row['Group']}_{row['Rounded_Min']}-{row['Rounded_Max']}.zip"
            dub_zip_filename = f"{zip_filename}.zip"
            if is_file_uploaded(dub_zip_filename):
                print(f"File already uploaded: {dub_zip_filename}")
                continue

            current_directory = os.path.dirname(os.path.realpath(__file__))

            zip_filepath = os.path.join(ZIP_FILE_PATH, zip_filename)
            dub_zip_filepath = os.path.join(ZIP_FILE_PATH, dub_zip_filename)

            hashes_exist = False
            if LOCAL_FS_HASHES_FROM_JSON:
                hashes_exist = True

            manifest = []
            total, used, free = shutil.disk_usage(ZIP_FILE_PATH)
            free_gb = free / (2**30)
            free_gb_rounded = round(free_gb, 2)
            print("Free space:", free_gb_rounded, "GB")
            total_size = 0
            for size_filename in row['Filenames']:
                size_filename = os.path.join(directory_path, size_filename)
                if os.path.isfile(size_filename):
                    file_size = os.path.getsize(size_filename)
                    total_size += file_size

            # Double the total size to account for the second zip file
            total_size = total_size * 2

            # Convert the total size from bytes to gigabytes without unnecessary multiplication
            total_size_gb = total_size / (1024 ** 3)
            total_size_gb_rounded = round(total_size_gb, 2)

            print(f"Estimated uncompressed total size needed: {total_size_gb_rounded} GB")

            # Compare available space to the required size
            if free_gb_rounded < total_size_gb_rounded:
                print("Not enough space to create zip file. Exiting.")
                sys.exit(1)

            remove_zip_files(ZIP_FILE_PATH)

            with zipfile.ZipFile(zip_filepath, 'w') as zipf:
                for filename in row['Filenames']:
                    filepath = os.path.join(directory_path, filename)
                    file_hash = LOCAL_FS_HASHES_FROM_JSON.get(filepath, None)
                    manifest.append({
                        filename: file_hash
                    })
                    if os.path.isfile(filepath):
                        zipf.write(filepath, arcname=filename)

            description = "Posterior distributions of the stellar parameters for the star with ID from the Gaia DR3 catalog:\n"

            for item in manifest:
                for filepath, hash_value in item.items():
                    filename = os.path.basename(filepath)
                    # Manipulate the filename for the description
                    filename_no_ext = os.path.splitext(filename)[0]
                    filename_final = filename_no_ext.replace('_', ' ')
                    description += filename_final + "\n"
                    # description = description.rstrip('\n')

            # Double zip the file
            with zipfile.ZipFile(dub_zip_filepath, 'a') as dubzipf:
                if os.path.isfile(zip_filepath):
                    dubzipf.write(zip_filepath, arcname=dub_zip_filename)

            print(f"Created zip file: {dub_zip_filepath}")

            if args.debug:
                print("Debug information:")
                print("\nDescription:")
                print(description)
                print(f"Debug: {zip_filename} - {description}")
                file_size = os.path.getsize(dub_zip_filepath)
                # Adjust the file size to gigabytes
                file_size = file_size / (1024 * 1024 * 1024)
                print(f"File size of {zip_filename}: {file_size} GB")
                results[index]['File_Size'] = file_size
                print(f"Extracting zip file: {zip_filename}")
                with zipfile.ZipFile(dub_zip_filepath, 'r') as zip_ref:
                    zip_ref.extractall(f"check_{dub_zip_filepath}")
                print(f"Extracted zip file: {zip_filename}")
                print("Please inspect the zip file and its contents.")
                sys.exit(1)

            time.sleep(3)

            # Upload using upload_file_using_dvuploader
            file_info = {
                'directoryLabel': '',
                'filepath': f"{dub_zip_filepath}",
                'mimeType': 'application/zip',
                'description': description
            }
            # Upload Methods
            upload_file_using_dvuploader(file_info)
            # s3_direct_upload_file_using_curl(file_info)

            print("Deleting zip file...")
            remove_zip_files('/tmp/ziptests/')
            print(f"Deleted zip file: {zip_filename}\n")
            sys.stdout.flush()

        # Writing results to the JSON file
        with open(output_json_path, 'w') as outfile:
            json.dump(results, outfile, indent=4)
        print(f"Output has been written to {output_json_path}")
>>>>>>> d089e262
    else:
        print("Failed to retrieve the list of files for cleanup.")

def wait_for_200(url, timeout=60, interval=5):
    """
    Check a URL repeatedly until a 200 status code is returned.

    Parameters:
    - url: The URL to check.
    - interval: The time to wait between checks, in seconds.
    - max_attempts: The maximum number of attempts to check the URL (None for unlimited).
    """
    start_time = time.time()
    attempts = 0

    while True:
        date_time = time.strftime("%Y-%m-%d %H:%M:%S", time.localtime())
        try:
            response = requests.get(url)
            if response.status_code == 200:
                print(f"{date_time} Success: Received 200 status code from {url}")
                return True
            elif response.status_code == 403 or "User :guest is not permitted to perform requested action." in response.text:
                # Check for specific error message indicating an invalid API token
                print(f"{date_time} Error: The API token is either empty or isn't valid.")
                return False
            else:
                message = f" {date_time} Warning: Received {response.status_code} status code from {url}. Retrying..."
                print(message, end="\r")
        except requests.RequestException as e:
            message = f" {date_time} An error occurred in wait_for_200(): Request failed: {e}, logging and retrying..."
            print(message, end="\r")
        attempts += 1
        if max_attempts is not None and attempts >= max_attempts:
            message = f" {date_time} An error occurred in wait_for_200(): Reached the maximum number of attempts ({max_attempts}) without success."
            print(message)
            return False

        elapsed_time = time.time() - start_time
        time.sleep(interval)

def s3_direct_upload_file_using_curl(file_info, retry_delay=10):
    """
    Upload files to a Dataverse dataset using curl for S3 direct upload.

    Args:
    - files (list of dicts): List containing file metadata and paths.
    """
    while True:
        # Extract file details
        directory_label = file_info.get('directoryLabel')
        filepath = file_info.get('filepath')
        mime_type = file_info.get('mimeType')
        description = file_info.get('description')
        size = os.path.getsize(filepath)
        # Execute the curl command
        try:
            curl_command_for_file_url = f"curl -H 'X-Dataverse-key:{DATAVERSE_API_TOKEN}' '{SERVER_URL}/api/datasets/:persistentId/uploadurls?persistentId={DATASET_PERSISTENT_ID}&size={size}'"
            upload_to_tmp_output = subprocess.check_output(curl_command_for_file_url, shell=True, text=True)
            data = json.loads(upload_to_tmp_output)

            # Extract the "storageIdentifier", "partSize", and "url" values
            storage_identifier = data['data']['storageIdentifier']
            part_size = data['data']['partSize']
            url = data['data']['url']
            # Execute the curl command and capture the output
            upload_into_s3_url = subprocess.check_output(
                f"curl -i -H 'x-amz-tagging:dv-state=temp' -X PUT -T {filepath} '{url}'",
                shell=True,
                text=True
            )
            # Initialize variables for the values we want to extract
            x_amz_request_id = None
            e_tag = None
            # Split the upload_into_s3_url by new lines and iterate through it to find the desired headers
            for line in upload_into_s3_url.split('\n'):
                if line.startswith('x-amz-request-id:'):
                    x_amz_request_id = line.split(':', 1)[1].strip()
                elif line.startswith('ETag:'):
                    e_tag = line.split(':', 1)[1].strip()
            # Now x_amz_request_id and e_tag variables hold the extracted values
            file_hash = f"{e_tag}"
            # Construct the JSON payload
            payload = {
                'description': f"{description}",
                'directoryLabel': f"{directory_label}",
                'mimeType': f"{mime_type}",
                'contentType': f"{mime_type}",
                'storageIdentifier': f"{storage_identifier}",
                'restrict': 'false',
                'fileName': os.path.basename(filepath),
                'fileSystemName': os.path.basename(filepath),
                'checksum': {'@type': 'MD5', '@value': f"{file_hash}"},
                'categories': [],
                'restrict': False
            }
            payload_str = json.dumps(payload)
            register_files_command = f"curl -X POST -H 'X-Dataverse-key: {DATAVERSE_API_TOKEN}' '{SERVER_URL}/api/datasets/:persistentId/add?persistentId={DATASET_PERSISTENT_ID}' -F 'jsonData={payload_str}'"
            register_files = subprocess.check_output(register_files_command, shell=True, text=True)
            print("curl_command_for_file_url")
            print(curl_command_for_file_url)
            print(f"storageIdentifier: {storage_identifier}")
            print(f"partSize: {part_size}")
            print(f"url: {url}")
            print(f"curl -i -H 'x-amz-tagging:dv-state=temp' -X PUT -T {filepath} '{url}'")
            print("upload_into_s3_url")
            print(upload_into_s3_url)
            print(f"x-amz-request-id: {x_amz_request_id}")
            print(f"ETag/File Hash: {e_tag}")
            print("payload")
            print(payload_str)
            print(register_files_command)
            print(register_files)
        except subprocess.TimeoutExpired:
            print(f"Failed to upload file: {filepath} because of timeout. Error: {e.output}")
            time.sleep(retry_delay)
        except subprocess.CalledProcessError as e:
            print(f"Failed to upload file: {filepath}. Error: {e.output}")
            time.sleep(retry_delay)
        except SSLError as e:
            print(f"An error occurred in s3_direct_upload_file_using_curl(): SSL error: {e}, retrying...")
            time.sleep(retry_delay)
        except ConnectionError as e:
            print(f"An error occurred in s3_direct_upload_file_using_curl(): Connection error: {e}, retrying...")
            time.sleep(retry_delay)
        except Exception as e:
            print(f"An error occurred in s3_direct_upload_file_using_curl(): {e}, retrying...")
            time.sleep(retry_delay)
        else:
            print(f"File uploaded successfully: {filepath}")
            update_tracking_file(filepath)
            time.sleep(retry_delay)
            break

def upload_file_using_dvuploader(files, retry_delay=10):
    """
    Upload files to a Dataverse dataset and keep trying indefinitely upon SSL and connection errors.

    Args:
    - files (list of dicts): List containing file metadata and paths.
    - retry_delay (int): Delay between retries in seconds.
    """
    # Initialize the Dataverse API
    # api = pyDataverse.api.NativeApi(SERVER_URL, DATAVERSE_API_TOKEN)
    print(f"files: {files}")
    while True:
        try:
            # Extract file details
            directory_label = ''
            filepath = files.get('filepath')
            mime_type = files.get('mimeType')
            description = files.get('description')

            # Prepare the metadata for the file
            file_metadata = {
                'description': description,
                "filepath": filepath,
                'mimeType': mime_type,
                'directoryLabel': directory_label,
                'categories': [],
                'restrict': False
            }

            # convert file metadata to a list
            upload_files = [File(**file_metadata)]

            # Make sure the server is ready to accept the file
            wait_for_200(SERVER_URL, timeout=60, interval=5)

            print("Upload starting...")
            print('-' * 40)
            dvuploader = DVUploader(files=upload_files)
            dvuploader.upload(
                api_token=DATAVERSE_API_TOKEN,
                dataverse_url=SERVER_URL,
                persistent_id=DATASET_PERSISTENT_ID,
            )

            time.sleep(retry_delay)
        except SSLError as e:
            time.sleep(retry_delay)
            print(f"An error occurred in upload_file_using_dvuploader(): SSL error: {e}, retrying...")
            time.sleep(5)
        except ConnectionError as e:
            time.sleep(retry_delay)
            print(f"An error occurred in upload_file_using_dvuploader(): Connection error: {e}, retrying...")
            time.sleep(retry_delay)
        except Exception as e:
            print(f"An error occurred in upload_file_using_dvuploader(): {e}, retrying...")
            time.sleep(retry_delay)
        else:
            print(f"File uploaded successfully: {filepath}")
            update_tracking_file(filepath)
            time.sleep(retry_delay)
            break

def remove_zip_files(directory):
    """
    Remove all zip files within a directory.
    """
    print(f"Removing zip files from {directory}")
    for filename in os.listdir(directory):
        if filename.endswith('.zip'):
            filename = os.path.join(directory, filename)
            os.remove(filename)
def extract_identifier(filename):
    """
    Extract the numeric identifier from thezip_filename = f"group_{row['Group']}_{row['Rounded_Min']}-{row['Rounded_Max']}.zip" filename.
    """
    identifier_part = filename.split('_')[-1].split('.')[0]
    return int(identifier_part)

def group_files(input_file, output_file, max_group_size=1000):
    """
    Group files from the input file and write the groups to the output file.
    """
    # Read the file paths from the input file
    with open(input_file, 'r') as f:
        file_paths = [line.strip() for line in f.readlines()]

    # Sort the file paths based on the extracted identifier
    file_paths.sort(key=lambda x: extract_identifier(os.path.basename(x)))

    # Group the file paths into groups of up to max_group_size
    grouped_files = []
    for i in range(0, len(file_paths), max_group_size):
        group_files = file_paths[i:i+max_group_size]
        group_number = len(grouped_files) + 1
        group_range = f"{extract_identifier(os.path.basename(group_files[0]))}-{extract_identifier(os.path.basename(group_files[-1]))}"
        grouped_files.append({
            "Group": group_number,
            "Range": group_range,
            "Filenames": group_files
        })

    # Write the grouped files to the output file
    with open(output_file, 'w') as f:
        json.dump(grouped_files, f, indent=4)

def process_directory(directory_path, divisor, num_groups, output_json_path, dry_run):
    """
    Process the directory and create groups of files.
    """
    grouped = []
    results = []
     # Check if the compiled JSON file does not exist and start processing
    if not os.path.isfile(COMPILED_GROUPED_FILES_JSON) or args.wipe:
        print(f"Creating new groups from {directory_path}")
        group_files(LOCAL_FILE_LIST, COMPILED_GROUPED_FILES_JSON)
        print(f"Output has been written to {COMPILED_GROUPED_FILES_JSON}")

    print(f"Reading the compiled JSON file: {COMPILED_GROUPED_FILES_JSON}")
    time.sleep(3)
    with open(COMPILED_GROUPED_FILES_JSON, 'r') as file:
        results = json.load(file)

    for index, row in enumerate(results):
        # Results is a json object with the following structure:
        # [
        #     {
        #         "Group": 1,
        #         "Range": "0-999",
        #         "Filenames": [
        #             "file1.txt",
        #             "file2.txt",
        #             ...
        #         ]
        #     },
        #     ...
        # ]

        zip_filename = f"group_{row['Group']}_{row['Range']}.zip"
        
        if is_file_uploaded(zip_filename):
            print(f"File already uploaded: {zip_filename}")
            continue

        zip_filepath = os.path.join(ZIP_FILE_PATH, zip_filename)

        hashes_exist = False
        if LOCAL_FS_HASHES_FROM_JSON:
            hashes_exist = True

        manifest = []
        total, used, free = shutil.disk_usage(ZIP_FILE_PATH)
        free_gb = free / (2**30)
        free_gb_rounded = round(free_gb, 2)
        print("Free space:", free_gb_rounded, "GB")
        total_size = 0
        for size_filename in row['Filenames']:
            size_filename = os.path.join(directory_path, size_filename)
            if os.path.isfile(size_filename):
                file_size = os.path.getsize(size_filename)
                total_size += file_size

        # Convert the total size from bytes to gigabytes without unnecessary multiplication
        total_size_gb = total_size / (1024 ** 3)
        total_size_gb_rounded = round(total_size_gb, 2)

        print(f"Estimated uncompressed total size needed: {total_size_gb_rounded} GB")

        # Compare available space to the required size
        if free_gb_rounded < total_size_gb_rounded:
            print("Not enough space to create zip file. Exiting.")
            sys.exit(1)

        remove_zip_files(ZIP_FILE_PATH)

        with zipfile.ZipFile(zip_filepath, 'w') as zipf:
            for root, dirs, files in os.walk(directory_path):
                for filename in row['Filenames']:
                    filepath = os.path.join(directory_path, filename)
                    file_hash = LOCAL_FS_HASHES_FROM_JSON.get(filepath, None)
                    manifest.append({
                        filename: file_hash
                    })
                    if os.path.isfile(filepath):
                        # Full path to the file
                        file_path = os.path.join(root, filename)
                        # Calculate relative path for use in the zip
                        relative_path = os.path.relpath(file_path, directory_path)
                        # Add the file to the zip
                        zipf.write(file_path, arcname=relative_path)
        description = f"Posterior distributions of the stellar parameters from 'PlatinumSGB' files for the star with ID from the Gaia DR3 catalog:\n"
        for item in manifest:
            for filepath, hash_value in item.items():
                filename = os.path.basename(filepath)
                # Manipulate the filename for the description
                filename_no_ext = os.path.splitext(filename)[0]
                filename_without_prefix = filename_no_ext.replace('PlatinumSGB_', '')
                # If not the last filename in the list then add a comma and newline else just add the newline.
                if filename != row['Filenames'][-1]:
                    description += f"{filename_without_prefix},\n"
                else:
                    description += f"{filename_without_prefix}"
                # Remove the trailing comma and newline
        description = description.rstrip(',\n')
        if args.debug:
            print("Debug information:")
            print("\nDescription:")
            print(description)
            print(f"Debug: {zip_filename} - {description}")
            file_size = os.path.getsize(zip_filepath)
            # Adjust the file size to gigabytes
            file_size = file_size / (1024 * 1024 * 1024)
            print(f"File size of {zip_filename}: {file_size} GB")
            results[index]['File_Size'] = file_size
            print(f"Extracting zip file: {zip_filename}")
            with zipfile.ZipFile(zip_filepath, 'r') as zip_ref:
                zip_ref.extractall(f"check_{zip_filepath}")
            print(f"Extracted zip file: {zip_filename}")
            print("Please inspect the zip file and its contents.")
            sys.exit(1)

        time.sleep(3)

        # Upload using upload_file_using_dvuploader
        file_info = {
            'directoryLabel': '',
            'filepath': f"{zip_filepath}",
            'mimeType': 'application/zip',
            'description': description
        }
        # Upload Methods
        upload_file_using_dvuploader(file_info)
        # s3_direct_upload_file_using_curl(file_info)

        print("Deleting zip file...")
        remove_zip_files('/tmp/ziptests/')
        print(f"Deleted zip file: {zip_filename}\n")
        sys.stdout.flush()

    # Writing results to the JSON file
    with open(output_json_path, 'w') as outfile:
        json.dump(results, outfile, indent=4)
    print(f"Output has been written to {output_json_path}")

def sanitize_folder_path(folder_path):
    """
    Sanitize the folder path.
    """
    folder_path = folder_path.rstrip('/').lstrip('./').lstrip('/')
    sanitized_name = re.sub(r'[^\w\-\.]', '_', folder_path)
    return sanitized_name

def has_read_access(directory):
    """
    Check if the directory has read access.
    """
    return os.access(directory, os.R_OK)

def is_directory_empty(directory):
    """
    Check if a directory is empty or not.
    """
    try:
        with os.scandir(directory) as it:
            next(it)
            return False
    except StopIteration:
        return True

LOCAL_FS_HASHES_FROM_JSON = []

def sanitize_folder_path(folder_path):
    """
    Sanitize the folder path.
    """
    folder_path = folder_path.rstrip('/').lstrip('./').lstrip('/')
    sanitized_name = re.sub(r'[^\w\-\.]', '_', folder_path)
    return sanitized_name

def has_read_access(directory):
    """
    Check if the directory has read access.
    """
    return os.access(directory, os.R_OK)

def is_directory_empty(directory):
    """
    Check if a directory is empty or not.
    """
    try:
        with os.scandir(directory) as it:
            next(it)
            return False
    except StopIteration:
        return True

LOCAL_FS_HASHES_FROM_JSON = []

if __name__ == "__main__":
    parser = argparse.ArgumentParser(description='Group files based on identifiers with rounding, adjustable number of groups, and optional JSON output.')
    parser.add_argument('--directory_path', type=str, help='Path to the directory containing files.', required=True)
    parser.add_argument('--divisor', type=int, default=100000, help='Divisor for rounding.', required=False)
    parser.add_argument('--num_groups', type=int, default=250, help='Number of groups to create.', required=False)
    parser.add_argument('--dry_run', action='store_true', help='Perform a dry run without actual processing.', required=False)
    parser.add_argument('--output', type=str, default='grouped_files.json', help='Output JSON file path.', required=False)
    parser.add_argument('--debug', action='store_true', help='Print debug information.', required=False)
    parser.add_argument("-t", "--token", help="API token for authentication.", required=True)
    parser.add_argument("-p", "--persistent_id", help="Persistent ID for the dataset.", required=True)
    parser.add_argument("-u", "--server_url", help="URL of the Dataverse server.", required=True)
    parser.add_argument("-w", "--wipe", help="Wipe the file hashes json file.", action='store_true', required=False)
    args = parser.parse_args()

    if args.token == '':
        print("\n\n ❌ API token is empty.\n")
        sys.exit(1)

    DATAVERSE_API_TOKEN=args.token
    DATASET_PERSISTENT_ID=args.persistent_id
    SERVER_URL=args.server_url
    CURRENT_DIRECTORY = os.path.dirname(os.path.realpath(__file__))
    NORMALIZED_FOLDER_PATH = os.path.normpath(args.directory_path)
    SANITIZED_FILENAME = sanitize_folder_path(os.path.abspath(args.directory_path))
    LOCAL_JSON_FILE_WITH_LOCAL_FS_HASHES = os.getcwd() + '/' + SANITIZED_FILENAME + '.json'
<<<<<<< HEAD
    COMPILED_GROUPED_FILES_JSON = os.getcwd() + '/' + SANITIZED_FILENAME + '_' + str(args.num_groups) + '_grouped_files.json'
    LOCAL_FILE_LIST = os.getcwd() + '/' + SANITIZED_FILENAME + '_file_list.txt'

    if args.wipe:
        print("Wiping the group json file...")
        if os.path.isfile(COMPILED_GROUPED_FILES_JSON) or os.path.isfile(TRACKING_FILE_PATH):
            try:
                if os.path.isfile(COMPILED_GROUPED_FILES_JSON):
                    os.remove(COMPILED_GROUPED_FILES_JSON)
                    print(f"\n✓ File Removed:\n\t {COMPILED_GROUPED_FILES_JSON} ...\n")
                if os.path.isfile(TRACKING_FILE_PATH):
                    os.remove(TRACKING_FILE_PATH)
                    print(f"\n✓ File Removed:\n\t {TRACKING_FILE_PATH} ...\n")
            except OSError as e:
                print(f"Error: {e.strerror}")
                sys.exit(1)
        else:
            print(f"\n❌ - The file: {COMPILED_GROUPED_FILES_JSON} either/or {TRACKING_FILE_PATH} \n\t 👻 Scoured the digital realm, but alas, the file is a ghost. Nothing to sweep away from the virtual floors.\n\n")
        remove_zip_files(ZIP_FILE_PATH)
=======
    COMPILED_GROUPED_FILES_JSON = os.getcwd() + '/' + SANITIZED_FILENAME + '_grouped_files.json'

    if args.wipe:
        print("Wiping the group json file...")
        if os.path.isfile(COMPILED_GROUPED_FILES_JSON) and os.path.getsize(COMPILED_GROUPED_FILES_JSON) > 0:
            with open(COMPILED_GROUPED_FILES_JSON, 'w') as file:
                file.write('')
        print("Done wiping COMPILED_GROUPED_FILES_JSON file.")
        sys.exit(1)
>>>>>>> d089e262

    print(f"🔍 - Verifying the existence of the folder: {NORMALIZED_FOLDER_PATH}...")
    if has_read_access(NORMALIZED_FOLDER_PATH):
        print(f" ✓ The user has read access to the folder: {NORMALIZED_FOLDER_PATH}\n")
    else:
        print(f" ❌ - The user does not have read access to the folder: {NORMALIZED_FOLDER_PATH}\n\n")
        sys.exit(1)

    print(f"📁 Checking if the folder: {NORMALIZED_FOLDER_PATH} is empty...")
    if is_directory_empty(NORMALIZED_FOLDER_PATH):
        print(f" ❌ - The folder: {NORMALIZED_FOLDER_PATH} is empty\n\n")
        sys.exit(1)
    else:
        print(f" ✓ The folder: {NORMALIZED_FOLDER_PATH} is not empty\n")
    # if LOCAL_JSON_FILE_WITH_LOCAL_FS_HASHES is a file and not empty, then read the keys from the file.
    if os.path.isfile(LOCAL_JSON_FILE_WITH_LOCAL_FS_HASHES) and os.path.getsize(LOCAL_JSON_FILE_WITH_LOCAL_FS_HASHES) > 0:
        with open(LOCAL_JSON_FILE_WITH_LOCAL_FS_HASHES, 'r') as file:
            data = file.read()
            LOCAL_FS_HASHES_FROM_JSON = json.loads(data)
    else:
        print(f"❌ - The file: {LOCAL_JSON_FILE_WITH_LOCAL_FS_HASHES} does not exist or is empty\n\n")
        sys.exit(1)

<<<<<<< HEAD
    if os.path.isfile(LOCAL_FILE_LIST) and os.path.getsize(LOCAL_FILE_LIST) > 0:
        print(f"✓ - The file: {LOCAL_FILE_LIST} exists and is not empty\n")
    else:
        print(f"❌ - The file: {LOCAL_FILE_LIST} does not exist or is empty\n\n")
        sys.exit(1)

=======
>>>>>>> d089e262
    cleanup_storage()
    process_directory(NORMALIZED_FOLDER_PATH, args.divisor, args.num_groups, args.output, args.dry_run)
    print("Done...")<|MERGE_RESOLUTION|>--- conflicted
+++ resolved
@@ -3,10 +3,7 @@
 import json
 from mimetype_description import guess_mime_type, get_mime_type_description
 import os
-<<<<<<< HEAD
-=======
 import pandas as pd
->>>>>>> d089e262
 import pyDataverse.api
 import re
 from requests.exceptions import SSLError, ConnectionError
@@ -43,64 +40,6 @@
         uploaded_files.append(file_path)
         with open(TRACKING_FILE_PATH, 'w') as file:
             json.dump(uploaded_files, file)
-<<<<<<< HEAD
-
-def is_file_uploaded(check_file_name):
-    try:
-        # If file doesn't exist or is empty, create it with an empty list
-        if not os.path.isfile(TRACKING_FILE_PATH) or os.path.getsize(TRACKING_FILE_PATH) == 0:
-            with open(TRACKING_FILE_PATH, 'w') as file:
-                json.dump([], file)
-        # Read the file and check if check_file_name is in the list
-        with open(TRACKING_FILE_PATH, 'r') as file:
-            uploaded_files = json.load(file)
-
-        # Extract the filename from each path and check if check_file_name matches any
-        return any(check_file_name == os.path.basename(file_path) for file_path in uploaded_files)
-    except (FileNotFoundError, json.JSONDecodeError):
-        return False
-
-def cleanup_storage():
-    # https://guides.dataverse.org/en/latest/api/native-api.html#cleanup-storage-of-a-dataset
-    dryrun_url = f"{SERVER_URL}/api/datasets/:persistentId/cleanStorage?persistentId={DATASET_PERSISTENT_ID}&dryrun=true"
-    headers = {"X-Dataverse-key": DATAVERSE_API_TOKEN}
-
-    # Initial dry run to get the list of files
-    response = requests.get(dryrun_url, headers=headers)
-    if response.status_code == 200:
-        response_data = response.json()
-        if 'data' in response_data and 'message' in response_data['data']:
-            message = response_data['data']['message']
-            # Split the message to extract the "Found" and "Deleted" parts
-            found_items = [item.strip() for item in message.split('\nDeleted:')[0].replace('Found: ', '').split(',') if item.strip()]
-            deleted_items = [item.strip() for item in message.split('\nDeleted:')[1].split(',') if item.strip()] if '\nDeleted:' in message else []
-            found_count = len(found_items)
-            deleted_count = len(deleted_items)
-
-            print(f"Files registered: {found_count}")
-            print(f"Files not registered and to be cleaned up: {deleted_count}")
-
-            # Bypass the prompt if there are no files to delete
-            if deleted_count == 0:
-                print("No files to clean up. Exiting.")
-                return
-
-            # If there are files to clean up, prompt the user for confirmation
-            user_input = input(f"Proceed with cleanup of {deleted_count} files? [y/N]: ").strip().lower()
-            if user_input == 'y':
-                cleanup_url = f"{SERVER_URL}/api/datasets/:persistentId/cleanStorage?persistentId={DATASET_PERSISTENT_ID}&dryrun=false"
-                cleanup_response = requests.get(cleanup_url, headers=headers)
-                print(f"Cleaning up {deleted_count} files...")
-                if cleanup_response.status_code == 200:
-                    print("Cleanup successful.")
-                    print(cleanup_response.json())
-                else:
-                    print("Cleanup failed.")
-            else:
-                print("Cleanup bypassed.")
-        else:
-            print("Unexpected response format.")
-=======
 
 def is_file_uploaded(check_file_name):
     try:
@@ -511,410 +450,8 @@
         with open(output_json_path, 'w') as outfile:
             json.dump(results, outfile, indent=4)
         print(f"Output has been written to {output_json_path}")
->>>>>>> d089e262
     else:
         print("Failed to retrieve the list of files for cleanup.")
-
-def wait_for_200(url, timeout=60, interval=5):
-    """
-    Check a URL repeatedly until a 200 status code is returned.
-
-    Parameters:
-    - url: The URL to check.
-    - interval: The time to wait between checks, in seconds.
-    - max_attempts: The maximum number of attempts to check the URL (None for unlimited).
-    """
-    start_time = time.time()
-    attempts = 0
-
-    while True:
-        date_time = time.strftime("%Y-%m-%d %H:%M:%S", time.localtime())
-        try:
-            response = requests.get(url)
-            if response.status_code == 200:
-                print(f"{date_time} Success: Received 200 status code from {url}")
-                return True
-            elif response.status_code == 403 or "User :guest is not permitted to perform requested action." in response.text:
-                # Check for specific error message indicating an invalid API token
-                print(f"{date_time} Error: The API token is either empty or isn't valid.")
-                return False
-            else:
-                message = f" {date_time} Warning: Received {response.status_code} status code from {url}. Retrying..."
-                print(message, end="\r")
-        except requests.RequestException as e:
-            message = f" {date_time} An error occurred in wait_for_200(): Request failed: {e}, logging and retrying..."
-            print(message, end="\r")
-        attempts += 1
-        if max_attempts is not None and attempts >= max_attempts:
-            message = f" {date_time} An error occurred in wait_for_200(): Reached the maximum number of attempts ({max_attempts}) without success."
-            print(message)
-            return False
-
-        elapsed_time = time.time() - start_time
-        time.sleep(interval)
-
-def s3_direct_upload_file_using_curl(file_info, retry_delay=10):
-    """
-    Upload files to a Dataverse dataset using curl for S3 direct upload.
-
-    Args:
-    - files (list of dicts): List containing file metadata and paths.
-    """
-    while True:
-        # Extract file details
-        directory_label = file_info.get('directoryLabel')
-        filepath = file_info.get('filepath')
-        mime_type = file_info.get('mimeType')
-        description = file_info.get('description')
-        size = os.path.getsize(filepath)
-        # Execute the curl command
-        try:
-            curl_command_for_file_url = f"curl -H 'X-Dataverse-key:{DATAVERSE_API_TOKEN}' '{SERVER_URL}/api/datasets/:persistentId/uploadurls?persistentId={DATASET_PERSISTENT_ID}&size={size}'"
-            upload_to_tmp_output = subprocess.check_output(curl_command_for_file_url, shell=True, text=True)
-            data = json.loads(upload_to_tmp_output)
-
-            # Extract the "storageIdentifier", "partSize", and "url" values
-            storage_identifier = data['data']['storageIdentifier']
-            part_size = data['data']['partSize']
-            url = data['data']['url']
-            # Execute the curl command and capture the output
-            upload_into_s3_url = subprocess.check_output(
-                f"curl -i -H 'x-amz-tagging:dv-state=temp' -X PUT -T {filepath} '{url}'",
-                shell=True,
-                text=True
-            )
-            # Initialize variables for the values we want to extract
-            x_amz_request_id = None
-            e_tag = None
-            # Split the upload_into_s3_url by new lines and iterate through it to find the desired headers
-            for line in upload_into_s3_url.split('\n'):
-                if line.startswith('x-amz-request-id:'):
-                    x_amz_request_id = line.split(':', 1)[1].strip()
-                elif line.startswith('ETag:'):
-                    e_tag = line.split(':', 1)[1].strip()
-            # Now x_amz_request_id and e_tag variables hold the extracted values
-            file_hash = f"{e_tag}"
-            # Construct the JSON payload
-            payload = {
-                'description': f"{description}",
-                'directoryLabel': f"{directory_label}",
-                'mimeType': f"{mime_type}",
-                'contentType': f"{mime_type}",
-                'storageIdentifier': f"{storage_identifier}",
-                'restrict': 'false',
-                'fileName': os.path.basename(filepath),
-                'fileSystemName': os.path.basename(filepath),
-                'checksum': {'@type': 'MD5', '@value': f"{file_hash}"},
-                'categories': [],
-                'restrict': False
-            }
-            payload_str = json.dumps(payload)
-            register_files_command = f"curl -X POST -H 'X-Dataverse-key: {DATAVERSE_API_TOKEN}' '{SERVER_URL}/api/datasets/:persistentId/add?persistentId={DATASET_PERSISTENT_ID}' -F 'jsonData={payload_str}'"
-            register_files = subprocess.check_output(register_files_command, shell=True, text=True)
-            print("curl_command_for_file_url")
-            print(curl_command_for_file_url)
-            print(f"storageIdentifier: {storage_identifier}")
-            print(f"partSize: {part_size}")
-            print(f"url: {url}")
-            print(f"curl -i -H 'x-amz-tagging:dv-state=temp' -X PUT -T {filepath} '{url}'")
-            print("upload_into_s3_url")
-            print(upload_into_s3_url)
-            print(f"x-amz-request-id: {x_amz_request_id}")
-            print(f"ETag/File Hash: {e_tag}")
-            print("payload")
-            print(payload_str)
-            print(register_files_command)
-            print(register_files)
-        except subprocess.TimeoutExpired:
-            print(f"Failed to upload file: {filepath} because of timeout. Error: {e.output}")
-            time.sleep(retry_delay)
-        except subprocess.CalledProcessError as e:
-            print(f"Failed to upload file: {filepath}. Error: {e.output}")
-            time.sleep(retry_delay)
-        except SSLError as e:
-            print(f"An error occurred in s3_direct_upload_file_using_curl(): SSL error: {e}, retrying...")
-            time.sleep(retry_delay)
-        except ConnectionError as e:
-            print(f"An error occurred in s3_direct_upload_file_using_curl(): Connection error: {e}, retrying...")
-            time.sleep(retry_delay)
-        except Exception as e:
-            print(f"An error occurred in s3_direct_upload_file_using_curl(): {e}, retrying...")
-            time.sleep(retry_delay)
-        else:
-            print(f"File uploaded successfully: {filepath}")
-            update_tracking_file(filepath)
-            time.sleep(retry_delay)
-            break
-
-def upload_file_using_dvuploader(files, retry_delay=10):
-    """
-    Upload files to a Dataverse dataset and keep trying indefinitely upon SSL and connection errors.
-
-    Args:
-    - files (list of dicts): List containing file metadata and paths.
-    - retry_delay (int): Delay between retries in seconds.
-    """
-    # Initialize the Dataverse API
-    # api = pyDataverse.api.NativeApi(SERVER_URL, DATAVERSE_API_TOKEN)
-    print(f"files: {files}")
-    while True:
-        try:
-            # Extract file details
-            directory_label = ''
-            filepath = files.get('filepath')
-            mime_type = files.get('mimeType')
-            description = files.get('description')
-
-            # Prepare the metadata for the file
-            file_metadata = {
-                'description': description,
-                "filepath": filepath,
-                'mimeType': mime_type,
-                'directoryLabel': directory_label,
-                'categories': [],
-                'restrict': False
-            }
-
-            # convert file metadata to a list
-            upload_files = [File(**file_metadata)]
-
-            # Make sure the server is ready to accept the file
-            wait_for_200(SERVER_URL, timeout=60, interval=5)
-
-            print("Upload starting...")
-            print('-' * 40)
-            dvuploader = DVUploader(files=upload_files)
-            dvuploader.upload(
-                api_token=DATAVERSE_API_TOKEN,
-                dataverse_url=SERVER_URL,
-                persistent_id=DATASET_PERSISTENT_ID,
-            )
-
-            time.sleep(retry_delay)
-        except SSLError as e:
-            time.sleep(retry_delay)
-            print(f"An error occurred in upload_file_using_dvuploader(): SSL error: {e}, retrying...")
-            time.sleep(5)
-        except ConnectionError as e:
-            time.sleep(retry_delay)
-            print(f"An error occurred in upload_file_using_dvuploader(): Connection error: {e}, retrying...")
-            time.sleep(retry_delay)
-        except Exception as e:
-            print(f"An error occurred in upload_file_using_dvuploader(): {e}, retrying...")
-            time.sleep(retry_delay)
-        else:
-            print(f"File uploaded successfully: {filepath}")
-            update_tracking_file(filepath)
-            time.sleep(retry_delay)
-            break
-
-def remove_zip_files(directory):
-    """
-    Remove all zip files within a directory.
-    """
-    print(f"Removing zip files from {directory}")
-    for filename in os.listdir(directory):
-        if filename.endswith('.zip'):
-            filename = os.path.join(directory, filename)
-            os.remove(filename)
-def extract_identifier(filename):
-    """
-    Extract the numeric identifier from thezip_filename = f"group_{row['Group']}_{row['Rounded_Min']}-{row['Rounded_Max']}.zip" filename.
-    """
-    identifier_part = filename.split('_')[-1].split('.')[0]
-    return int(identifier_part)
-
-def group_files(input_file, output_file, max_group_size=1000):
-    """
-    Group files from the input file and write the groups to the output file.
-    """
-    # Read the file paths from the input file
-    with open(input_file, 'r') as f:
-        file_paths = [line.strip() for line in f.readlines()]
-
-    # Sort the file paths based on the extracted identifier
-    file_paths.sort(key=lambda x: extract_identifier(os.path.basename(x)))
-
-    # Group the file paths into groups of up to max_group_size
-    grouped_files = []
-    for i in range(0, len(file_paths), max_group_size):
-        group_files = file_paths[i:i+max_group_size]
-        group_number = len(grouped_files) + 1
-        group_range = f"{extract_identifier(os.path.basename(group_files[0]))}-{extract_identifier(os.path.basename(group_files[-1]))}"
-        grouped_files.append({
-            "Group": group_number,
-            "Range": group_range,
-            "Filenames": group_files
-        })
-
-    # Write the grouped files to the output file
-    with open(output_file, 'w') as f:
-        json.dump(grouped_files, f, indent=4)
-
-def process_directory(directory_path, divisor, num_groups, output_json_path, dry_run):
-    """
-    Process the directory and create groups of files.
-    """
-    grouped = []
-    results = []
-     # Check if the compiled JSON file does not exist and start processing
-    if not os.path.isfile(COMPILED_GROUPED_FILES_JSON) or args.wipe:
-        print(f"Creating new groups from {directory_path}")
-        group_files(LOCAL_FILE_LIST, COMPILED_GROUPED_FILES_JSON)
-        print(f"Output has been written to {COMPILED_GROUPED_FILES_JSON}")
-
-    print(f"Reading the compiled JSON file: {COMPILED_GROUPED_FILES_JSON}")
-    time.sleep(3)
-    with open(COMPILED_GROUPED_FILES_JSON, 'r') as file:
-        results = json.load(file)
-
-    for index, row in enumerate(results):
-        # Results is a json object with the following structure:
-        # [
-        #     {
-        #         "Group": 1,
-        #         "Range": "0-999",
-        #         "Filenames": [
-        #             "file1.txt",
-        #             "file2.txt",
-        #             ...
-        #         ]
-        #     },
-        #     ...
-        # ]
-
-        zip_filename = f"group_{row['Group']}_{row['Range']}.zip"
-        
-        if is_file_uploaded(zip_filename):
-            print(f"File already uploaded: {zip_filename}")
-            continue
-
-        zip_filepath = os.path.join(ZIP_FILE_PATH, zip_filename)
-
-        hashes_exist = False
-        if LOCAL_FS_HASHES_FROM_JSON:
-            hashes_exist = True
-
-        manifest = []
-        total, used, free = shutil.disk_usage(ZIP_FILE_PATH)
-        free_gb = free / (2**30)
-        free_gb_rounded = round(free_gb, 2)
-        print("Free space:", free_gb_rounded, "GB")
-        total_size = 0
-        for size_filename in row['Filenames']:
-            size_filename = os.path.join(directory_path, size_filename)
-            if os.path.isfile(size_filename):
-                file_size = os.path.getsize(size_filename)
-                total_size += file_size
-
-        # Convert the total size from bytes to gigabytes without unnecessary multiplication
-        total_size_gb = total_size / (1024 ** 3)
-        total_size_gb_rounded = round(total_size_gb, 2)
-
-        print(f"Estimated uncompressed total size needed: {total_size_gb_rounded} GB")
-
-        # Compare available space to the required size
-        if free_gb_rounded < total_size_gb_rounded:
-            print("Not enough space to create zip file. Exiting.")
-            sys.exit(1)
-
-        remove_zip_files(ZIP_FILE_PATH)
-
-        with zipfile.ZipFile(zip_filepath, 'w') as zipf:
-            for root, dirs, files in os.walk(directory_path):
-                for filename in row['Filenames']:
-                    filepath = os.path.join(directory_path, filename)
-                    file_hash = LOCAL_FS_HASHES_FROM_JSON.get(filepath, None)
-                    manifest.append({
-                        filename: file_hash
-                    })
-                    if os.path.isfile(filepath):
-                        # Full path to the file
-                        file_path = os.path.join(root, filename)
-                        # Calculate relative path for use in the zip
-                        relative_path = os.path.relpath(file_path, directory_path)
-                        # Add the file to the zip
-                        zipf.write(file_path, arcname=relative_path)
-        description = f"Posterior distributions of the stellar parameters from 'PlatinumSGB' files for the star with ID from the Gaia DR3 catalog:\n"
-        for item in manifest:
-            for filepath, hash_value in item.items():
-                filename = os.path.basename(filepath)
-                # Manipulate the filename for the description
-                filename_no_ext = os.path.splitext(filename)[0]
-                filename_without_prefix = filename_no_ext.replace('PlatinumSGB_', '')
-                # If not the last filename in the list then add a comma and newline else just add the newline.
-                if filename != row['Filenames'][-1]:
-                    description += f"{filename_without_prefix},\n"
-                else:
-                    description += f"{filename_without_prefix}"
-                # Remove the trailing comma and newline
-        description = description.rstrip(',\n')
-        if args.debug:
-            print("Debug information:")
-            print("\nDescription:")
-            print(description)
-            print(f"Debug: {zip_filename} - {description}")
-            file_size = os.path.getsize(zip_filepath)
-            # Adjust the file size to gigabytes
-            file_size = file_size / (1024 * 1024 * 1024)
-            print(f"File size of {zip_filename}: {file_size} GB")
-            results[index]['File_Size'] = file_size
-            print(f"Extracting zip file: {zip_filename}")
-            with zipfile.ZipFile(zip_filepath, 'r') as zip_ref:
-                zip_ref.extractall(f"check_{zip_filepath}")
-            print(f"Extracted zip file: {zip_filename}")
-            print("Please inspect the zip file and its contents.")
-            sys.exit(1)
-
-        time.sleep(3)
-
-        # Upload using upload_file_using_dvuploader
-        file_info = {
-            'directoryLabel': '',
-            'filepath': f"{zip_filepath}",
-            'mimeType': 'application/zip',
-            'description': description
-        }
-        # Upload Methods
-        upload_file_using_dvuploader(file_info)
-        # s3_direct_upload_file_using_curl(file_info)
-
-        print("Deleting zip file...")
-        remove_zip_files('/tmp/ziptests/')
-        print(f"Deleted zip file: {zip_filename}\n")
-        sys.stdout.flush()
-
-    # Writing results to the JSON file
-    with open(output_json_path, 'w') as outfile:
-        json.dump(results, outfile, indent=4)
-    print(f"Output has been written to {output_json_path}")
-
-def sanitize_folder_path(folder_path):
-    """
-    Sanitize the folder path.
-    """
-    folder_path = folder_path.rstrip('/').lstrip('./').lstrip('/')
-    sanitized_name = re.sub(r'[^\w\-\.]', '_', folder_path)
-    return sanitized_name
-
-def has_read_access(directory):
-    """
-    Check if the directory has read access.
-    """
-    return os.access(directory, os.R_OK)
-
-def is_directory_empty(directory):
-    """
-    Check if a directory is empty or not.
-    """
-    try:
-        with os.scandir(directory) as it:
-            next(it)
-            return False
-    except StopIteration:
-        return True
-
-LOCAL_FS_HASHES_FROM_JSON = []
 
 def sanitize_folder_path(folder_path):
     """
@@ -968,27 +505,6 @@
     NORMALIZED_FOLDER_PATH = os.path.normpath(args.directory_path)
     SANITIZED_FILENAME = sanitize_folder_path(os.path.abspath(args.directory_path))
     LOCAL_JSON_FILE_WITH_LOCAL_FS_HASHES = os.getcwd() + '/' + SANITIZED_FILENAME + '.json'
-<<<<<<< HEAD
-    COMPILED_GROUPED_FILES_JSON = os.getcwd() + '/' + SANITIZED_FILENAME + '_' + str(args.num_groups) + '_grouped_files.json'
-    LOCAL_FILE_LIST = os.getcwd() + '/' + SANITIZED_FILENAME + '_file_list.txt'
-
-    if args.wipe:
-        print("Wiping the group json file...")
-        if os.path.isfile(COMPILED_GROUPED_FILES_JSON) or os.path.isfile(TRACKING_FILE_PATH):
-            try:
-                if os.path.isfile(COMPILED_GROUPED_FILES_JSON):
-                    os.remove(COMPILED_GROUPED_FILES_JSON)
-                    print(f"\n✓ File Removed:\n\t {COMPILED_GROUPED_FILES_JSON} ...\n")
-                if os.path.isfile(TRACKING_FILE_PATH):
-                    os.remove(TRACKING_FILE_PATH)
-                    print(f"\n✓ File Removed:\n\t {TRACKING_FILE_PATH} ...\n")
-            except OSError as e:
-                print(f"Error: {e.strerror}")
-                sys.exit(1)
-        else:
-            print(f"\n❌ - The file: {COMPILED_GROUPED_FILES_JSON} either/or {TRACKING_FILE_PATH} \n\t 👻 Scoured the digital realm, but alas, the file is a ghost. Nothing to sweep away from the virtual floors.\n\n")
-        remove_zip_files(ZIP_FILE_PATH)
-=======
     COMPILED_GROUPED_FILES_JSON = os.getcwd() + '/' + SANITIZED_FILENAME + '_grouped_files.json'
 
     if args.wipe:
@@ -998,7 +514,6 @@
                 file.write('')
         print("Done wiping COMPILED_GROUPED_FILES_JSON file.")
         sys.exit(1)
->>>>>>> d089e262
 
     print(f"🔍 - Verifying the existence of the folder: {NORMALIZED_FOLDER_PATH}...")
     if has_read_access(NORMALIZED_FOLDER_PATH):
@@ -1022,15 +537,6 @@
         print(f"❌ - The file: {LOCAL_JSON_FILE_WITH_LOCAL_FS_HASHES} does not exist or is empty\n\n")
         sys.exit(1)
 
-<<<<<<< HEAD
-    if os.path.isfile(LOCAL_FILE_LIST) and os.path.getsize(LOCAL_FILE_LIST) > 0:
-        print(f"✓ - The file: {LOCAL_FILE_LIST} exists and is not empty\n")
-    else:
-        print(f"❌ - The file: {LOCAL_FILE_LIST} does not exist or is empty\n\n")
-        sys.exit(1)
-
-=======
->>>>>>> d089e262
     cleanup_storage()
     process_directory(NORMALIZED_FOLDER_PATH, args.divisor, args.num_groups, args.output, args.dry_run)
     print("Done...")